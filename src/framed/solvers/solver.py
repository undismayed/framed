--- conflicted
+++ resolved
@@ -23,23 +23,17 @@
 #CONSTANTS
 class Status:
     """ Enumeration of possible solution status. """
-    FEASIBLE = 2
     OPTIMAL = 1
     UNKNOWN = 0
-    UNBOUNDED = -1
-<<<<<<< HEAD
-    INFEASIBLE = -2
+    SUBOPTIMAL = -1
+    UNBOUNDED = -2
+    INFEASIBLE = -3
 
 class VarType:
     """ Enumeration of possible variable types. """
     BINARY = 1
     INTEGER = 2
     CONTINUOUS = 3
-=======
-    UNFEASIBLE = -2
-    UNDEFINED = -3
->>>>>>> 9f6d76c9
-
 
 class Solution:
     """ Stores the results of an optimization.
@@ -56,14 +50,10 @@
     def __str__(self):
         status_codes = {Status.OPTIMAL: 'Optimal',
                         Status.UNKNOWN: 'Unknown',
+                        Status.SUBOPTIMAL: 'Suboptimal',
                         Status.UNBOUNDED: 'Unbounded',
-<<<<<<< HEAD
-                        Status.INFEASIBLE: 'Infeasible'}
-=======
-                        Status.UNFEASIBLE: 'Infeasible',
-                        Status.FEASIBLE: 'Feasible',
-                        Status.UNDEFINED: 'Undefined'}
->>>>>>> 9f6d76c9
+                        Status.INFEASIBLE: 'Infeasible',
+                        Status.FEASIBLE: 'Feasible'}
 
         return 'Status: {}\nObjective: {}\n'.format(status_codes[self.status], self.fobj)
 
