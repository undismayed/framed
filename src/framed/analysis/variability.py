--- conflicted
+++ resolved
@@ -56,12 +56,7 @@
     variability = OrderedDict([(r_id, [None, None]) for r_id in reactions])
         
     for r_id in reactions:
-<<<<<<< HEAD
-        
-        solution = FBA(model, r_id, False, constraints=constraints, solver=solver)
-=======
         solution = FBA(model, r_id, False, constraints=_constraints, solver=solver)
->>>>>>> 124a8ca0
         if solution.status == Status.OPTIMAL:
             variability[r_id][0] = -solution.fobj
         elif solution.status == Status.UNBOUNDED:
